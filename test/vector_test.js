module("lunr.Vector")

test("calculating the magnitude of a vector", function () {
  var vector = new lunr.Vector,
      elements = [4,5,6]

  elements.forEach(function (el, i) { vector.insert(i, el) })

  equal(vector.magnitude(), Math.sqrt(77))
})

test("calculating the dot product with another vector", function () {
  var v1 = new lunr.Vector,
      v2 = new lunr.Vector,
      els1 = [1, 3, -5],
      els2 = [4, -2, -1]


  els1.forEach(function (el, i) { v1.insert(i, el) })
  els2.forEach(function (el, i) { v2.insert(i, el) })

  equal(v1.dot(v2), 3)
})

test("calculating the similarity between two vectors", function () {
  var v1 = new lunr.Vector,
      v2 = new lunr.Vector,
      els1 = [1, 3, -5],
      els2 = [4, -2, -1]

  els1.forEach(function (el, i) { v1.insert(i, el) })
  els2.forEach(function (el, i) { v2.insert(i, el) })

  var similarity = v1.similarity(v2),
      roundedSimilarity = Math.round(similarity * 1000) / 1000

  equal(roundedSimilarity, 0.111)
})

<<<<<<< HEAD
test("inserting an element invalidates the magnitude cache", function () {
  var vector = new lunr.Vector,
      elements = [4,5,6]

  elements.forEach(function (el, i) { vector.insert(i, el) })

  equal(vector.magnitude(), Math.sqrt(77))

  vector.insert(3, 7)

  equal(vector.magnitude(), Math.sqrt(126))
=======
test("inserted elements are kept in index order", function () {
  var vector = new lunr.Vector,
      elements = [6,5,4]

  vector.insert(2, 4)
  vector.insert(1, 5)
  vector.insert(0, 6)

  equal(vector.list.idx, 0)
  equal(vector.list.next.idx, 1)
  equal(vector.list.next.next.idx, 2)
>>>>>>> 2ced8f74
})<|MERGE_RESOLUTION|>--- conflicted
+++ resolved
@@ -37,7 +37,6 @@
   equal(roundedSimilarity, 0.111)
 })
 
-<<<<<<< HEAD
 test("inserting an element invalidates the magnitude cache", function () {
   var vector = new lunr.Vector,
       elements = [4,5,6]
@@ -49,7 +48,8 @@
   vector.insert(3, 7)
 
   equal(vector.magnitude(), Math.sqrt(126))
-=======
+})
+
 test("inserted elements are kept in index order", function () {
   var vector = new lunr.Vector,
       elements = [6,5,4]
@@ -61,5 +61,4 @@
   equal(vector.list.idx, 0)
   equal(vector.list.next.idx, 1)
   equal(vector.list.next.next.idx, 2)
->>>>>>> 2ced8f74
 })